
module Commander
  
  ##
  # = User Interaction
  #
  # Commander's user interaction module mixes in common
  # methods which extend HighLine's functionality such 
  # as a #password method rather than calling #ask directly.
  
  module UI
    
    #--
    # Auto include growl when available.
    #++
    
    begin
      require 'growl'
    rescue LoadError
      # Do nothing
    else
      include Growl
    end
    
    ##
    # Ask the user for a password. Specify a custom
    # _message_ other than 'Password: ' or override the 
    # default _mask_ of '*'.
    
    def password message = 'Password: ', mask = '*'
      pass = ask(message) { |q| q.echo = mask }
      pass = password message, mask if pass.empty?
      pass
    end
    
    ##
    # Choose from a set array of _choices_.
    
    def choose message, *choices
      say message
      super *choices
    end
    
    ##
    # 'Log' an _action_ to the terminal. This is typically used
    # for verbose output regarding actions performed. For example:
    #
    #   create  path/to/file.rb
    #   remove  path/to/old_file.rb
    #   remove  path/to/old_file2.rb
    #
    
    def log action, *args
      say '%15s  %s' % [action, args.join(' ')]
    end
    
    ##
    # Prompt _editor_ for input. Optionally supply initial
    # _input_ which is written to the editor.
    #
    # The _editor_ defaults to the EDITOR environment variable
    # when present, or 'mate' for TextMate. 
    #
    # === Examples
    #
    #   ask_editor                # => prompts EDITOR with no input
    #   ask_editor('foo')         # => prompts EDITOR with default text of 'foo'
    #   ask_editor('foo', :mate)  # => prompts TextMate with default text of 'foo'
    #
       
    def ask_editor input = nil, editor = ENV['EDITOR'] || 'mate'
      IO.popen(editor.to_s, 'w+') do |pipe|
        pipe.puts input.to_s unless input.nil?
        pipe.close_write
        pipe.read
      end
    end
    
    ##
    # Enable paging of output after called.
    
    def enable_paging
      return unless $stdout.tty?
      read, write = IO.pipe

      if Kernel.fork
        $stdin.reopen read
        read.close; write.close
        Kernel.select [$stdin]
        ENV['LESS'] = 'FSRX'
        pager = ENV['PAGER'] || 'less'
        exec pager rescue exec '/bin/sh', '-c', pager
      else
        $stdout.reopen write
        $stderr.reopen write if $stderr.tty?
        read.close; write.close
        return
      end
    end
    
    ##
    # Implements ask_for_CLASS methods.
    
    module AskForClass
      def method_missing meth, *args, &block
        case meth.to_s
        when /^ask_for_([\w]+)/ ; $terminal.ask(args.first, eval($1.capitalize))
        else super
        end
      end
    end
    
    def self.replace_tokens(str, hash)
      hash.inject(str.dup) { |str, (key, value)| str.gsub /:#{key}/, value.to_s }
    end
    
    ##
    # Substitute _hash_'s keys with their associated values in _str_.
    
    def self.replace_tokens str, hash
      hash.inject(str.dup) { |str, (key, value)| str.gsub ":#{key}", value.to_s }
    end
    
    ##
    # = Progress Bar
    #
    # Terminal progress bar utility. In its most basic form
    # requires that the developer specifies when the bar should
    # be incremented. Note that a hash of tokens may be passed to
    # #increment, (or returned when using Object#progress).
    #
    #   uris = %w( 
    #     http://vision-media.ca
    #     http://yahoo.com
    #     http://google.com
    #     )
    #   
    #   bar = Commander::UI::ProgressBar.new uris.length, options
    #   threads = []
    #   uris.each do |uri|
    #     threads << Thread.new do
    #       begin
    #         res = open uri
    #         bar.increment :uri => uri
    #       rescue Exception => e
    #         bar.increment :uri => "#{uri} failed"
    #       end
    #     end
    #   end
    #   threads.each { |t| t.join }
    #
    # The Object method #progress is also available:
    #
    #   progress uris, :width => 10 do |uri|
    #     res = open uri
    #     { :uri => uri } # Can now use :uri within :format option
    #   end
    #

    class ProgressBar

      ##
      # Creates a new progress bar.
      #
      # === Options:
      #    
      #   :title              Title, defaults to "Progress"
      #   :width              Width of :progress_bar
      #   :progress_str       Progress string, defaults to "="
      #   :incomplete_str     Incomplete bar string, defaults to '.'
      #   :format             Defaults to ":title |:progress_bar| :percent_complete% complete "
      #   :tokens             Additional tokens replaced within the format string
      #   :complete_message   Defaults to "Process complete"
      #
      # === Tokens:
      #
      #   :title 
      #   :percent_complete
      #   :progress_bar
      #   :step
      #   :steps_remaining
      #   :total_steps
      #   :time_elapsed
      #   :time_remaining
      #

      def initialize total, options = {}
        @total_steps, @step, @start_time = total, 0, Time.now
        @title = options.fetch :title, 'Progress'
        @width = options.fetch :width, 25
        @progress_str = options.fetch :progress_str, '='
        @incomplete_str = options.fetch :incomplete_str, '.'
        @complete_message = options.fetch :complete_message, 'Process complete'
        @format = options.fetch :format, ':title |:progress_bar| :percent_complete% complete '
        @tokens = options.fetch :tokens, {}
      end
      
      ##
      # Completion percentage.
      
      def percent_complete
        @step * 100 / @total_steps
      end
      
      ##
      # Time that has elapsed since the operation started.
      
      def time_elapsed
        Time.now - @start_time
      end
      
      ##
      # Estimated time remaining.
      
      def time_remaining
        (time_elapsed / @step) * steps_remaining
      end
      
      ##
      # Number of steps left.
      
      def steps_remaining
        @total_steps - @step
      end
      
      ##
      # Formatted progress bar.
      
      def progress_bar
        (@progress_str * (@width * percent_complete / 100)).ljust @width, @incomplete_str
      end
      
      ##
      # Generates tokens for this step.
      
      def generate_tokens
        {
          :title => @title,
          :percent_complete => percent_complete,
          :progress_bar => progress_bar, 
          :step => @step,
          :steps_remaining => steps_remaining,
          :total_steps => @total_steps, 
          :time_elapsed => "%0.2fs" % time_elapsed,
          :time_remaining => "%0.2fs" % time_remaining,
        }.
        merge! @tokens
      end

      ##
      # Output the progress bar.

      def show
        unless finished?
          erase_line
          if completed?
<<<<<<< HEAD
            $terminal.say UI::replace_tokens(@complete_message, generate_tokens) if @complete_message.is_a? String
          else
            $terminal.say UI::replace_tokens(@format.tokenize, generate_tokens) << ' '
=======
            $terminal.say UI.replace_tokens(@complete_message, generate_tokens) if @complete_message.is_a? String
          else
            $terminal.say UI.replace_tokens(@format, generate_tokens) << ' '
>>>>>>> d85ce16a
          end
        end
      end
      
      ##
      # Whether or not the operation is complete, and we have finished.
      
      def finished?
        @step == @total_steps + 1
      end

      ##
      # Whether or not the operation has completed.

      def completed?
        @step == @total_steps
      end

      ##
      # Increment progress. Optionally pass _tokens_ which
      # can be displayed in the output format.

      def increment tokens = {}
        @step += 1
        @tokens.merge! tokens if tokens.is_a? Hash
        show
      end

      ##
      # Erase previous terminal line.

      def erase_line
        # highline does not expose the output stream
        $terminal.instance_variable_get('@output').print "\r\e[K"
      end

      ##
      # Output progress while iterating _arr_.
      #
      # === Examples
      #
      #   uris = %w( http://vision-media.ca http://google.com )
      #   ProgressBar.progress uris, :format => "Remaining: :time_remaining" do |uri|
      #     res = open uri
      #   end
      #

      def self.progress arr, options = {}, &block
        bar = ProgressBar.new arr.length, options
        arr.each { |v| bar.increment yield(v) }
      end
      
    end
  end
end<|MERGE_RESOLUTION|>--- conflicted
+++ resolved
@@ -254,15 +254,9 @@
         unless finished?
           erase_line
           if completed?
-<<<<<<< HEAD
-            $terminal.say UI::replace_tokens(@complete_message, generate_tokens) if @complete_message.is_a? String
-          else
-            $terminal.say UI::replace_tokens(@format.tokenize, generate_tokens) << ' '
-=======
             $terminal.say UI.replace_tokens(@complete_message, generate_tokens) if @complete_message.is_a? String
           else
             $terminal.say UI.replace_tokens(@format, generate_tokens) << ' '
->>>>>>> d85ce16a
           end
         end
       end
